--- conflicted
+++ resolved
@@ -91,7 +91,6 @@
         val partitionWithHeader = if (firstNonemptyPartition == -1) 0 else firstNonemptyPartition
 
         val writer =
-<<<<<<< HEAD
           new VCFFileWriter(
             headerLineSet,
             Some(maybeInferredSampleIds),
@@ -99,10 +98,7 @@
             schema,
             conf,
             outputStream,
-            idx == firstNonemptyPartition)
-=======
-          new VCFFileWriter(options, dSchema, conf, outputStream, idx == partitionWithHeader)
->>>>>>> e56a93fb
+            idx == partitionWithHeader)
 
         it.foreach { row =>
           writer.write(row)
