import scala.sys.process._

import sbt.Tests._

val sparkVersion = "2.4.3"
val scalaMajorMinor = "2.11"

ThisBuild / scalaVersion := s"$scalaMajorMinor.12"
<<<<<<< HEAD
ThisBuild / version := "0.1.0"
=======
ThisBuild / version := "0.1.0-SNAPSHOT"
>>>>>>> 9755c7ab
ThisBuild / organization := "org.projectglow"
ThisBuild / organizationName := "DB / RGC"
ThisBuild / scalastyleConfig := baseDirectory.value / "scalastyle-config.xml"
ThisBuild / publish / skip := true

// Compile Java sources before Scala sources, so Scala code can depend on Java
// but not vice versa
Compile / compileOrder := CompileOrder.JavaThenScala

// Test concurrency settings
// Tests are run serially in one or more forked JVMs. This setup is necessary because the shared
// Spark session used by many tasks cannot be used concurrently.
val testConcurrency = 1
Test / fork := true
concurrentRestrictions in Global := Seq(
  Tags.limit(Tags.ForkedTestGroup, testConcurrency)
)

def groupByHash(tests: Seq[TestDefinition]) = {
  tests
    .groupBy(_.name.hashCode % testConcurrency)
    .map {
      case (i, tests) =>
        val options = ForkOptions()
          .withRunJVMOptions(Vector("-Dspark.ui.enabled=false", "-Xmx1024m"))
        new Group(i.toString, tests, SubProcess(options))
    }
    .toSeq
}

lazy val mainScalastyle = taskKey[Unit]("mainScalastyle")
lazy val testScalastyle = taskKey[Unit]("testScalastyle")
// testGrouping cannot be set globally using the `Test /` syntax since it's not a pure value
lazy val commonSettings = Seq(
  mainScalastyle := scalastyle.in(Compile).toTask("").value,
  testScalastyle := scalastyle.in(Test).toTask("").value,
  testGrouping in Test := groupByHash((definedTests in Test).value),
  test in Test := ((test in Test) dependsOn mainScalastyle).value,
  test in Test := ((test in Test) dependsOn testScalastyle).value,
  test in Test := ((test in Test) dependsOn scalafmtCheckAll).value,
  test in assembly := {},
  assemblyMergeStrategy in assembly := {
    // Assembly jar is not executable
    case p if p.toLowerCase.contains("manifest.mf") =>
      MergeStrategy.discard
    case _ =>
      // Be permissive for other files
      MergeStrategy.first
  },
  scalacOptions += "-target:jvm-1.8"
)

lazy val dependencies = Seq(
  "org.apache.spark" %% "spark-catalyst" % sparkVersion % "provided",
  "org.apache.spark" %% "spark-core" % sparkVersion % "provided",
  "org.apache.spark" %% "spark-mllib" % sparkVersion % "provided",
  "org.apache.spark" %% "spark-sql" % sparkVersion % "provided",
  "org.seqdoop" % "hadoop-bam" % "7.9.1",
  "log4j" % "log4j" % "1.2.17",
  "org.slf4j" % "slf4j-api" % "1.7.16",
  "org.slf4j" % "slf4j-log4j12" % "1.7.16",
  "org.jdbi" % "jdbi" % "2.63.1",
  "com.typesafe.scala-logging" %% "scala-logging-slf4j" % "2.1.2",
  // Exclude extraneous GATK dependencies
  ("org.broadinstitute" % "gatk" % "4.0.11.0")
    .exclude("biz.k11i", "xgboost-predictor")
    .exclude("com.esotericsoftware", "kryo")
    .exclude("com.esotericsoftware", "reflectasm")
    .exclude("com.github.jsr203hadoop", "jsr203hadoop")
    .exclude("com.google.cloud", "google-cloud-nio")
    .exclude("com.google.cloud.bigdataoss", "gcs-connector")
    .exclude("com.intel", "genomicsdb")
    .exclude("com.intel.gkl", "gkl")
    .exclude("com.opencsv", "opencsv")
    .exclude("commons-io", "commons-io")
    .exclude("gov.nist.math.jama", "gov.nist.math.jama")
    .exclude("it.unimi.dsi", "fastutil")
    .exclude("org.aeonbits.owner", "owner")
    .exclude("org.apache.commons", "commons-lang3")
    .exclude("org.apache.commons", "commons-math3")
    .exclude("org.apache.commons", "commons-collections4")
    .exclude("org.apache.commons", "commons-vfs2")
    .exclude("org.apache.hadoop", "hadoop-client")
    .exclude("org.apache.spark", s"spark-mllib_$scalaMajorMinor")
    .exclude("org.bdgenomics.adam", s"adam-core-spark2_$scalaMajorMinor")
    .exclude("org.broadinstitute", "barclay")
    .exclude("org.broadinstitute", "hdf5-java-bindings")
    .exclude("org.broadinstitute", "gatk-native-bindings")
    .exclude("org.broadinstitute", "gatk-bwamem-jni")
    .exclude("org.broadinstitute", "gatk-fermilite-jni")
    .exclude("org.jgrapht", "jgrapht-core")
    .exclude("org.objenesis", "objenesis")
    .exclude("org.ojalgo", "ojalgo")
    .exclude("org.ojalgo", "ojalgo-commons-math3")
    .exclude("org.reflections", "reflections")
    .exclude("org.seqdoop", "hadoop-bam")
    .exclude("org.xerial", "sqlite-jdbc"),
  // Test dependencies
  "org.scalatest" %% "scalatest" % "3.0.3" % "test",
  "org.scalacheck" %% "scalacheck" % "1.12.5" % "test",
  "org.mockito" % "mockito-all" % "1.9.5" % "test",
  "org.apache.spark" %% "spark-core" % sparkVersion % "test" classifier "tests",
  "org.apache.spark" %% "spark-catalyst" % sparkVersion % "test" classifier "tests",
  "org.apache.spark" %% "spark-sql" % sparkVersion % "test" classifier "tests",
  "org.bdgenomics.adam" %% "adam-apis-spark2" % "0.28.0" % "test",
  "org.bdgenomics.bdg-formats" % "bdg-formats" % "0.11.3" % "test",
  "org.xerial" % "sqlite-jdbc" % "3.20.1" % "test"
).map(_.exclude("com.google.code.findbugs", "jsr305"))

lazy val core = (project in file("core"))
  .settings(
    commonSettings,
    name := "glow",
<<<<<<< HEAD
    publish / skip := false,
    bintrayRepository := "glow",
    libraryDependencies ++= dependencies,
=======
    libraryDependencies ++= Seq(
      "org.apache.spark" %% "spark-catalyst" % sparkVersion % "provided",
      "org.apache.spark" %% "spark-core" % sparkVersion % "provided",
      "org.apache.spark" %% "spark-mllib" % sparkVersion % "provided",
      "org.apache.spark" %% "spark-sql" % sparkVersion % "provided",
      "com.github.samtools" % "htsjdk" % "2.20.0",
      "com.fasterxml.jackson.module" %% "jackson-module-scala" % "2.9.9",
      "org.seqdoop" % "hadoop-bam" % "7.9.1",
      "log4j" % "log4j" % "1.2.17",
      "org.slf4j" % "slf4j-api" % "1.7.16",
      "org.slf4j" % "slf4j-log4j12" % "1.7.16",
      "org.jdbi" % "jdbi" % "2.63.1",
      "com.typesafe.scala-logging" %% "scala-logging-slf4j" % "2.1.2",
      // Exclude extraneous GATK dependencies
      ("org.broadinstitute" % "gatk" % "4.0.11.0")
        .exclude("biz.k11i", "xgboost-predictor")
        .exclude("com.google.cloud.bigdataoss", "gcs-connector")
        .exclude("com.intel", "genomicsdb")
        .exclude("org.apache.spark", s"spark-mllib_$scalaMajorMinor")
        .exclude("org.bdgenomics.adam", s"adam-core-spark2_$scalaMajorMinor")
        .exclude("com.google.cloud", "google-cloud-nio"),
      // Test dependencies
      "org.scalatest" %% "scalatest" % "3.0.3" % "test",
      "org.scalacheck" %% "scalacheck" % "1.12.5" % "test",
      "org.mockito" % "mockito-all" % "1.9.5" % "test",
      "org.apache.spark" %% "spark-core" % sparkVersion % "test" classifier "tests",
      "org.apache.spark" %% "spark-catalyst" % sparkVersion % "test" classifier "tests",
      "org.apache.spark" %% "spark-sql" % sparkVersion % "test" classifier "tests",
      "org.bdgenomics.adam" %% "adam-apis-spark2" % "0.28.0" % "test",
      "org.bdgenomics.bdg-formats" % "bdg-formats" % "0.11.3" % "test"
    ),
>>>>>>> 9755c7ab
    // Fix versions of libraries that are depended on multiple times
    dependencyOverrides ++= Seq(
      "org.apache.hadoop" % "hadoop-client" % "2.7.3",
      "io.netty" % "netty" % "3.9.9.Final",
      "io.netty" % "netty-all" % "4.1.17.Final",
      "com.github.samtools" % "htsjdk" % "2.20.1"
    )
  )

lazy val python =
  (project in file("python"))
    .dependsOn(core % "test->test")
    .settings(
      unmanagedSourceDirectories in Compile := {
        Seq(baseDirectory.value / "glow")
      },
      test in Test := {
        // Pass the test classpath to pyspark so that we run the same bits as the Scala tests
        val classpath = (fullClasspath in Test)
          .value
          .files
          .map(_.getCanonicalPath)
          .mkString(":")
        val ret = Process(
          Seq("pytest", "python"),
          None,
          "SPARK_CLASSPATH" -> classpath,
          "SPARK_HOME" -> (ThisBuild / baseDirectory).value.absolutePath
        ).!
        require(ret == 0, "Python tests failed")
      },
      publish / skip := true
    )

// Publish to Bintray
ThisBuild / description := "Glow: Genomics on Apache Spark"
ThisBuild / licenses := List(
  "Apache-2.0" -> new URL("http://www.apache.org/licenses/LICENSE-2.0.txt"))
ThisBuild / homepage := Some(url("https://github.com/projectglow/glow"))
ThisBuild / scmInfo := Some(
  ScmInfo(
    url("https://github.com/projectglow/glow"),
    "scm:git@github.com:projectglow/glow.git"
  )
)
ThisBuild / pomIncludeRepository := { _ =>
  false
}
ThisBuild / publishMavenStyle := true

ThisBuild / bintrayOrganization := Some("projectglow")
ThisBuild / bintrayRepository := "glow"

import ReleaseTransformations._

releaseProcess := Seq[ReleaseStep](
  checkSnapshotDependencies,
  inquireVersions,
  runTest,
  setReleaseVersion,
  commitReleaseVersion,
  tagRelease,
  publishArtifacts,
  setNextVersion,
  commitNextVersion
)<|MERGE_RESOLUTION|>--- conflicted
+++ resolved
@@ -6,11 +6,7 @@
 val scalaMajorMinor = "2.11"
 
 ThisBuild / scalaVersion := s"$scalaMajorMinor.12"
-<<<<<<< HEAD
 ThisBuild / version := "0.1.0"
-=======
-ThisBuild / version := "0.1.0-SNAPSHOT"
->>>>>>> 9755c7ab
 ThisBuild / organization := "org.projectglow"
 ThisBuild / organizationName := "DB / RGC"
 ThisBuild / scalastyleConfig := baseDirectory.value / "scalastyle-config.xml"
@@ -124,43 +120,9 @@
   .settings(
     commonSettings,
     name := "glow",
-<<<<<<< HEAD
     publish / skip := false,
     bintrayRepository := "glow",
     libraryDependencies ++= dependencies,
-=======
-    libraryDependencies ++= Seq(
-      "org.apache.spark" %% "spark-catalyst" % sparkVersion % "provided",
-      "org.apache.spark" %% "spark-core" % sparkVersion % "provided",
-      "org.apache.spark" %% "spark-mllib" % sparkVersion % "provided",
-      "org.apache.spark" %% "spark-sql" % sparkVersion % "provided",
-      "com.github.samtools" % "htsjdk" % "2.20.0",
-      "com.fasterxml.jackson.module" %% "jackson-module-scala" % "2.9.9",
-      "org.seqdoop" % "hadoop-bam" % "7.9.1",
-      "log4j" % "log4j" % "1.2.17",
-      "org.slf4j" % "slf4j-api" % "1.7.16",
-      "org.slf4j" % "slf4j-log4j12" % "1.7.16",
-      "org.jdbi" % "jdbi" % "2.63.1",
-      "com.typesafe.scala-logging" %% "scala-logging-slf4j" % "2.1.2",
-      // Exclude extraneous GATK dependencies
-      ("org.broadinstitute" % "gatk" % "4.0.11.0")
-        .exclude("biz.k11i", "xgboost-predictor")
-        .exclude("com.google.cloud.bigdataoss", "gcs-connector")
-        .exclude("com.intel", "genomicsdb")
-        .exclude("org.apache.spark", s"spark-mllib_$scalaMajorMinor")
-        .exclude("org.bdgenomics.adam", s"adam-core-spark2_$scalaMajorMinor")
-        .exclude("com.google.cloud", "google-cloud-nio"),
-      // Test dependencies
-      "org.scalatest" %% "scalatest" % "3.0.3" % "test",
-      "org.scalacheck" %% "scalacheck" % "1.12.5" % "test",
-      "org.mockito" % "mockito-all" % "1.9.5" % "test",
-      "org.apache.spark" %% "spark-core" % sparkVersion % "test" classifier "tests",
-      "org.apache.spark" %% "spark-catalyst" % sparkVersion % "test" classifier "tests",
-      "org.apache.spark" %% "spark-sql" % sparkVersion % "test" classifier "tests",
-      "org.bdgenomics.adam" %% "adam-apis-spark2" % "0.28.0" % "test",
-      "org.bdgenomics.bdg-formats" % "bdg-formats" % "0.11.3" % "test"
-    ),
->>>>>>> 9755c7ab
     // Fix versions of libraries that are depended on multiple times
     dependencyOverrides ++= Seq(
       "org.apache.hadoop" % "hadoop-client" % "2.7.3",
